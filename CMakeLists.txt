--- conflicted
+++ resolved
@@ -5,13 +5,8 @@
 # Project Setup
 # ------------------------------------------------------------------------------
 project(less_slow
-<<<<<<< HEAD
-  VERSION 0.1.0
+  VERSION 0.1.1
   LANGUAGES C CXX ASM
-=======
-  VERSION 0.1.1
-  LANGUAGES C CXX
->>>>>>> a4f7cdaf
   DESCRIPTION "Learning how to write Less Slow code, from numerical micro-kernels and SIMD to coroutines, ranges, and polymorphic state machines"
   HOMEPAGE_URL "https://github.com/ashvardanian/less_slow.cpp")
 

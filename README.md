--- conflicted
+++ resolved
@@ -30,6 +30,7 @@
 - __Is the pointer size really 64 bits__ and how to exploit [pointer-tagging](https://en.wikipedia.org/wiki/Tagged_pointer)?
 - __How many packets is [UDP](https://www.cloudflare.com/learning/ddos/glossary/user-datagram-protocol-udp/) dropping__ and how to serve web requests in [`io_uring`](https://en.wikipedia.org/wiki/Io_uring) from user-space?
 - __Scatter and Gather__ for 50% faster vectorized disjoint memory operations.
+- __Intel's oneAPI vs Nvidia's CCCL?__ What's so special about `<thrust>` and `<cub>`?
 - __CUDA C++, [PTX](https://en.wikipedia.org/wiki/Parallel_Thread_Execution) Intermediate Representations, and SASS__, and how do they differ from CPU code?
 - __How to choose between intrinsics, inline Assembly, and separate `.S` files__ for your performance-critical code?
 - __What are Encrypted Enclaves__ and what's the latency of Intel SGX, AMD SEV, and ARM Realm? 🔜
@@ -73,12 +74,9 @@
 - Yaoyuan Guo's [yyjson](https://github.com/ibireme/yyjson) for faster JSON processing.
 - Google's [Abseil](https://github.com/abseil/abseil-cpp) replaces STL's associative containers.
 - Lewis Baker's [cppcoro](https://github.com/lewissbaker/cppcoro) implements C++20 coroutines.
-<<<<<<< HEAD
 - Jens Axboe's [liburing](https://github.com/axboe/liburing) to simplify Linux kernel-bypass.
 - Chris Kohlhoff's [ASIO](https://github.com/chriskohlhoff/asio) as a [networking TS](https://en.cppreference.com/w/cpp/experimental/networking) extension.
-=======
 - Nvidia's [CCCL](https://github.com/nvidia/cccl) for GPU-accelerated computations.
->>>>>>> c56ed503
 
 To control the output or run specific benchmarks, use the following flags:
 
